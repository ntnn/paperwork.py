--- conflicted
+++ resolved
@@ -74,21 +74,12 @@
 
         :type method: func
         :type keyword: str
-<<<<<<< HEAD
-=======
-        :type files: dict
-        :type args: int
->>>>>>> 9114c570
         :rtype: dict or None
         """
         try:
             uri = self.host + api_version + api_path[keyword].format(*args)
             data, files = None, None
-<<<<<<< HEAD
             if 'file' in kwargs:
-=======
-            if 'files' in kwargs:
->>>>>>> 9114c570
                 self.headers['Content-Type'] = 'multipart/form-data'
                 files = kwargs
             elif kwargs:
@@ -115,10 +106,6 @@
         """Convenience wrapper for GET request.
 
         :type keyword: str
-<<<<<<< HEAD
-=======
-        :type *args: str
->>>>>>> 9114c570
         :rtype: dict or list or None
         """
         return self.request(requests.get, keyword, *args)
@@ -128,10 +115,6 @@
 
         :type data: dict
         :type keyword: str
-<<<<<<< HEAD
-=======
-        :type *args: str
->>>>>>> 9114c570
         :rtype: dict or list or None
         """
         return self.request(requests.post, keyword, *args, **data)
@@ -141,12 +124,7 @@
 
         :type data: dict
         :type keyword: str
-<<<<<<< HEAD
         :rtype: dict or list or None
-=======
-        :type *args: str
-        :rtype: dict or None
->>>>>>> 9114c570
         """
         return self.request(requests.put, keyword, *args, **data)
 
@@ -154,12 +132,7 @@
         """Convenience wrapper for DELETE request.
 
         :type keyword: str
-<<<<<<< HEAD
         :rtype: dict or list or None
-=======
-        :type *args: str
-        :rtype: dict or None
->>>>>>> 9114c570
         """
         return self.request(requests.delete, keyword, *args)
 
