from setuptools import setup, find_packages
from codecs import open
from os import path
import re
import sys

here = path.abspath(path.dirname(__file__))
package_name = 'paperworks'

with open(path.join(here, 'README.rst'), 'r', encoding='utf-8') as f:
    long_description = f.read()
with open(path.join(here, package_name, 'wrapper.py'), 'r') as f:
    version = re.search("__version__ = u?'([^']+)'", f.read()).group(1)

if __name__ == "__main__":
<<<<<<< HEAD
    #part taken from https://github.com/gbin/err/blob/master/setup.py#L54-68
    if str(sys.version_info[0]) < '3':
=======
    # part taken from https://github.com/gbin/err/blob/master/setup.py#L54-68
    if sys.version_info[0] < 3:
>>>>>>> b3a29c9f
        try:
            from lib3to2 import main as three2two
        except ImportError:
            print('If this keeps happening please install'
                  '3to2 yourself with `pip install 3to2 --user`.')
            from pip import main as mainpip
            mainpip(['install', '3to2', 'mock', '--user'])
            from lib3to2 import main as three2two
        three2two.main('lib3to2.fixes',
                       '-n --no-diffs -w paperworks'.split(' '))

    setup(
        name=package_name,
        version=version,

        description='API Wrapper and command line client for'
                    'the open-source note taking tool paperwork',
        long_description=long_description,

        url='https://github.com/ntnn/paperwork.py',

        author='Nelo Wallus',
        author_email='wallus.nelo@gmail.com',

        license='MIT',

        classifiers=[
            'Development Status :: 3 - Alpha',
            'Intended Audience :: Developers',

            'License :: OSI Approved :: MIT License',

            'Programming Language :: Python :: 2.7',
            'Programming Language :: Python :: 3.3',
            'Programming Language :: Python :: 3.4',
        ],

        entry_points={
            'console_scripts': ['paperworks = paperworks.paperworks:main']
            },

        install_requires=['PyYAML', 'fuzzywuzzy', 'python-Levenshtein'],

        keywords='paperwork rocks twostairs api wrapper',

        packages=find_packages(exclude=['test'])
    )<|MERGE_RESOLUTION|>--- conflicted
+++ resolved
@@ -13,13 +13,8 @@
     version = re.search("__version__ = u?'([^']+)'", f.read()).group(1)
 
 if __name__ == "__main__":
-<<<<<<< HEAD
-    #part taken from https://github.com/gbin/err/blob/master/setup.py#L54-68
-    if str(sys.version_info[0]) < '3':
-=======
     # part taken from https://github.com/gbin/err/blob/master/setup.py#L54-68
     if sys.version_info[0] < 3:
->>>>>>> b3a29c9f
         try:
             from lib3to2 import main as three2two
         except ImportError:
@@ -58,7 +53,7 @@
         ],
 
         entry_points={
-            'console_scripts': ['paperworks = paperworks.paperworks:main']
+            'console_scripts': ['paperworks = paperworks.paperwork:main']
             },
 
         install_requires=['PyYAML', 'fuzzywuzzy', 'python-Levenshtein'],
