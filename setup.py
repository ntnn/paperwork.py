--- conflicted
+++ resolved
@@ -15,11 +15,6 @@
 if __name__ == "__main__":
     #part taken from https://github.com/gbin/err/blob/master/setup.py#L54-68
     if sys.version_info[:2][0] == 2:
-<<<<<<< HEAD
-        from pip import main as pip
-        pip(['install', '3to2', 'mock'])
-        from lib3to2 import main as three2two
-=======
         try:
             from lib3to2 import main as three2two
         except ImportError:
@@ -27,7 +22,6 @@
             from pip import main as mainpip
             mainpip(['install', '3to2', 'mock', '--user'])
             from lib3to2 import main as three2two
->>>>>>> 517be747
         three2two.main('lib3to2.fixes', '-n --no-diffs -w paperworks'.split(' '))
 
     setup(
